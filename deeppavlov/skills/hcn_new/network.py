--- conflicted
+++ resolved
@@ -13,10 +13,10 @@
 See the License for the specific language governing permissions and
 limitations under the License.
 """
+from pathlib import Path
 
 import numpy as np
 import tensorflow as tf
-
 from tensorflow.contrib.layers import xavier_initializer
 
 from deeppavlov.core.common.registry import register
@@ -28,14 +28,10 @@
 
     def __init__(self, **params):
         self.opt = params
-<<<<<<< HEAD
-        self._model_dir = self.opt.get('model_dir', 'hcn_rnn')
-=======
         self._model_dir = self.opt.get('model_dir', '')
         self._model_file = 'model'
         if self.model_path:
             self.model_path = str(Path(self.model_path) / self._model_file)
->>>>>>> a416f362
 
         # initialize parameters
         self._init_params()
@@ -45,7 +41,7 @@
         self.sess = tf.Session()
 
         if not self.opt.get('train_now') and self.get_checkpoint_state():
-#TODO: save/load params to json, here check compatability
+        #TODO: save/load params to json, here check compatability
             self.load()
         else:
             print("\n:: initializing `{}` from scratch\n"\
