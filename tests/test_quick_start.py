--- conflicted
+++ resolved
@@ -415,11 +415,6 @@
     c = test_configs_path / conf_file
     model_path = download_path / model_dir
 
-<<<<<<< HEAD
-            shutil.rmtree(str(download_path), ignore_errors=True)
-        else:
-            pytest.skip("Unsupported mode: {}".format(mode))
-=======
     install_config(c)
     deep_download(c)
 
@@ -457,5 +452,4 @@
         raise RuntimeError('Training process of {} returned non-zero exit code: \n{}'
                            .format(model_dir, logfile.getvalue().decode()))
 
-    shutil.rmtree(str(download_path), ignore_errors=True)
->>>>>>> 2d2954f8
+    shutil.rmtree(str(download_path), ignore_errors=True)